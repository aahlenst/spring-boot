/*
 * Copyright 2012-2024 the original author or authors.
 *
 * Licensed under the Apache License, Version 2.0 (the "License");
 * you may not use this file except in compliance with the License.
 * You may obtain a copy of the License at
 *
 *      https://www.apache.org/licenses/LICENSE-2.0
 *
 * Unless required by applicable law or agreed to in writing, software
 * distributed under the License is distributed on an "AS IS" BASIS,
 * WITHOUT WARRANTIES OR CONDITIONS OF ANY KIND, either express or implied.
 * See the License for the specific language governing permissions and
 * limitations under the License.
 */

package org.springframework.boot.autoconfigure.ssl;

import java.nio.file.Path;

import org.springframework.boot.io.ApplicationResourceLoader;
import org.springframework.boot.ssl.pem.PemContent;
import org.springframework.core.io.Resource;
import org.springframework.util.Assert;
import org.springframework.util.StringUtils;

/**
 * Helper utility to manage a single bundle content configuration property. May possibly
 * contain PEM content, a location or a directory search pattern.
 *
 * @param name the configuration property name (excluding any prefix)
 * @param value the configuration property value
 * @author Phillip Webb
 * @author Moritz Halbritter
 */
record BundleContentProperty(String name, String value) {

	/**
	 * Return if the property value is PEM content.
	 * @return if the value is PEM content
	 */
	boolean isPemContent() {
		return PemContent.isPresentInText(this.value);
	}

	/**
	 * Return if there is any property value present.
	 * @return if the value is present
	 */
	boolean hasValue() {
		return StringUtils.hasText(this.value);
	}

	Path toWatchPath() {
		try {
<<<<<<< HEAD
			Resource resource = getResource();
			Assert.state(resource.isFile(), () -> "Value '%s' is not a file resource".formatted(this.value));
			return Path.of(resource.getFile().getAbsolutePath());
=======
			URL url = toUrl();
			if (!isFileUrl(url)) {
				throw new BundleContentNotWatchableException(this);
			}
			return Path.of(url.toURI()).toAbsolutePath();
>>>>>>> 8a3b0cd2
		}
		catch (Exception ex) {
			if (ex instanceof BundleContentNotWatchableException bundleContentNotWatchableException) {
				throw bundleContentNotWatchableException;
			}
			throw new IllegalStateException("Unable to convert value of property '%s' to a path".formatted(this.name),
					ex);
		}
	}

	private Resource getResource() {
		Assert.state(!isPemContent(), "Value contains PEM content");
		return new ApplicationResourceLoader().getResource(this.value);
	}

}<|MERGE_RESOLUTION|>--- conflicted
+++ resolved
@@ -53,17 +53,11 @@
 
 	Path toWatchPath() {
 		try {
-<<<<<<< HEAD
 			Resource resource = getResource();
-			Assert.state(resource.isFile(), () -> "Value '%s' is not a file resource".formatted(this.value));
-			return Path.of(resource.getFile().getAbsolutePath());
-=======
-			URL url = toUrl();
-			if (!isFileUrl(url)) {
+			if (!resource.isFile()) {
 				throw new BundleContentNotWatchableException(this);
 			}
-			return Path.of(url.toURI()).toAbsolutePath();
->>>>>>> 8a3b0cd2
+			return Path.of(resource.getFile().getAbsolutePath());
 		}
 		catch (Exception ex) {
 			if (ex instanceof BundleContentNotWatchableException bundleContentNotWatchableException) {
