--- conflicted
+++ resolved
@@ -1,9 +1,5 @@
 /*
-<<<<<<< HEAD
- * Copyright 2012-2022 the original author or authors.
-=======
  * Copyright 2012-2023 the original author or authors.
->>>>>>> df5898a1
  *
  * Licensed under the Apache License, Version 2.0 (the "License");
  * you may not use this file except in compliance with the License.
@@ -87,8 +83,9 @@
 		Method method = operationMethod.getMethod();
 		ManagedOperationParameter[] managed = jmxAttributeSource.getManagedOperationParameters(method);
 		if (managed.length == 0) {
-			Stream<JmxOperationParameter> parameters = operationMethod.getParameters().stream()
-					.map(DiscoveredJmxOperationParameter::new);
+			Stream<JmxOperationParameter> parameters = operationMethod.getParameters()
+				.stream()
+				.map(DiscoveredJmxOperationParameter::new);
 			return parameters.toList();
 		}
 		return mergeParameters(operationMethod.getParameters(), managed);
