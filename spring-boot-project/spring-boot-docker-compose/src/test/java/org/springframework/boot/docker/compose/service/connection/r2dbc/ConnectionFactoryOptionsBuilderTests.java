/*
 * Copyright 2012-2025 the original author or authors.
 *
 * Licensed under the Apache License, Version 2.0 (the "License");
 * you may not use this file except in compliance with the License.
 * You may obtain a copy of the License at
 *
 *      https://www.apache.org/licenses/LICENSE-2.0
 *
 * Unless required by applicable law or agreed to in writing, software
 * distributed under the License is distributed on an "AS IS" BASIS,
 * WITHOUT WARRANTIES OR CONDITIONS OF ANY KIND, either express or implied.
 * See the License for the specific language governing permissions and
 * limitations under the License.
 */

package org.springframework.boot.docker.compose.service.connection.r2dbc;

import java.util.Collections;
import java.util.Map;

import io.r2dbc.spi.ConnectionFactoryOptions;
import io.r2dbc.spi.Option;
import org.junit.jupiter.api.Test;

import org.springframework.boot.docker.compose.core.ConnectionPorts;
import org.springframework.boot.docker.compose.core.RunningService;

import static org.assertj.core.api.Assertions.assertThat;
import static org.assertj.core.api.Assertions.assertThatIllegalArgumentException;
import static org.mockito.BDDMockito.given;
import static org.mockito.Mockito.mock;

/**
 * Tests for {@link ConnectionFactoryOptionsBuilder}.
 *
 * @author Moritz Halbritter
 * @author Andy Wilkinson
 * @author Phillip Webb
 */
class ConnectionFactoryOptionsBuilderTests {

	private ConnectionFactoryOptionsBuilder builder = new ConnectionFactoryOptionsBuilder("mydb", 1234);

	@Test
	void createWhenDriverProtocolIsNullThrowsException() {
<<<<<<< HEAD
		assertThatIllegalArgumentException().isThrownBy(() -> new JdbcUrlBuilder(null, 123))
			.withMessage("'driverProtocol' must not be null");
=======
		assertThatIllegalArgumentException().isThrownBy(() -> new ConnectionFactoryOptionsBuilder(null, 123))
			.withMessage("DriverProtocol must not be null");
>>>>>>> e1329874
	}

	@Test
	void buildBuildsOptions() {
		RunningService service = mockService(456);
		ConnectionFactoryOptions options = this.builder.build(service, "mydb", "user", "pass");
		assertThat(options).isEqualTo(ConnectionFactoryOptions.builder()
			.option(ConnectionFactoryOptions.DATABASE, "mydb")
			.option(ConnectionFactoryOptions.HOST, "myhost")
			.option(ConnectionFactoryOptions.PORT, 456)
			.option(ConnectionFactoryOptions.DRIVER, "mydb")
			.option(ConnectionFactoryOptions.PASSWORD, "pass")
			.option(ConnectionFactoryOptions.USER, "user")
			.build());
	}

	@Test
	void buildWhenHasParamsLabelBuildsOptions() {
		RunningService service = mockService(456, Map.of("org.springframework.boot.r2dbc.parameters", "foo=bar"));
		ConnectionFactoryOptions options = this.builder.build(service, "mydb", "user", "pass");
		assertThat(options).isEqualTo(ConnectionFactoryOptions.builder()
			.option(ConnectionFactoryOptions.DATABASE, "mydb")
			.option(ConnectionFactoryOptions.HOST, "myhost")
			.option(ConnectionFactoryOptions.PORT, 456)
			.option(ConnectionFactoryOptions.DRIVER, "mydb")
			.option(ConnectionFactoryOptions.PASSWORD, "pass")
			.option(ConnectionFactoryOptions.USER, "user")
			.option(Option.valueOf("foo"), "bar")
			.build());
	}

	@Test
	void buildWhenServiceIsNullThrowsException() {
		assertThatIllegalArgumentException().isThrownBy(() -> this.builder.build(null, "mydb", "user", "pass"))
			.withMessage("'service' must not be null");
	}

	@Test
	void buildWhenDatabaseIsNullThrowsException() {
		assertThatIllegalArgumentException()
			.isThrownBy(() -> this.builder.build(mockService(456), null, "user", "pass"))
			.withMessage("'database' must not be null");
	}

	private RunningService mockService(int mappedPort) {
		return mockService(mappedPort, Collections.emptyMap());
	}

	private RunningService mockService(int mappedPort, Map<String, String> labels) {
		RunningService service = mock(RunningService.class);
		ConnectionPorts ports = mock(ConnectionPorts.class);
		given(ports.get(1234)).willReturn(mappedPort);
		given(service.host()).willReturn("myhost");
		given(service.ports()).willReturn(ports);
		given(service.labels()).willReturn(labels);
		return service;
	}

}<|MERGE_RESOLUTION|>--- conflicted
+++ resolved
@@ -44,13 +44,8 @@
 
 	@Test
 	void createWhenDriverProtocolIsNullThrowsException() {
-<<<<<<< HEAD
-		assertThatIllegalArgumentException().isThrownBy(() -> new JdbcUrlBuilder(null, 123))
+		assertThatIllegalArgumentException().isThrownBy(() -> new ConnectionFactoryOptionsBuilder(null, 123))
 			.withMessage("'driverProtocol' must not be null");
-=======
-		assertThatIllegalArgumentException().isThrownBy(() -> new ConnectionFactoryOptionsBuilder(null, 123))
-			.withMessage("DriverProtocol must not be null");
->>>>>>> e1329874
 	}
 
 	@Test
