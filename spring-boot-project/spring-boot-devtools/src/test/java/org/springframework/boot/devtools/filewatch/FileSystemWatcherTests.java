--- conflicted
+++ resolved
@@ -165,17 +165,10 @@
 	@Test
 	void waitsForQuietPeriod() throws Exception {
 		setupWatcher(300, 200);
-<<<<<<< HEAD
 		File directory = startWithNewDirectory();
-		for (int i = 0; i < 10; i++) {
+		for (int i = 0; i < 100; i++) {
 			touch(new File(directory, i + "test.txt"));
-			Thread.sleep(100);
-=======
-		File folder = startWithNewFolder();
-		for (int i = 0; i < 100; i++) {
-			touch(new File(folder, i + "test.txt"));
 			Thread.sleep(10);
->>>>>>> 2238b0d7
 		}
 		this.watcher.stopAfter(1);
 		ChangedFiles changedFiles = getSingleChangedFiles();
