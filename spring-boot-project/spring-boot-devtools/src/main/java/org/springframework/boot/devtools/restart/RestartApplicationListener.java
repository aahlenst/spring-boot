--- conflicted
+++ resolved
@@ -1,9 +1,5 @@
 /*
-<<<<<<< HEAD
- * Copyright 2012-2018 the original author or authors.
-=======
  * Copyright 2012-2019 the original author or authors.
->>>>>>> c6c139d9
  *
  * Licensed under the Apache License, Version 2.0 (the "License");
  * you may not use this file except in compliance with the License.
@@ -72,14 +68,12 @@
 			DefaultRestartInitializer initializer = new DefaultRestartInitializer();
 			boolean restartOnInitialize = !AgentReloader.isActive();
 			if (!restartOnInitialize) {
-				logger.info(
-						"Restart disabled due to an agent-based reloader being active");
+				logger.info("Restart disabled due to an agent-based reloader being active");
 			}
 			Restarter.initialize(args, false, initializer, restartOnInitialize);
 		}
 		else {
-			logger.info("Restart disabled due to System property '" + ENABLED_PROPERTY
-					+ "' being set to false");
+			logger.info("Restart disabled due to System property '" + ENABLED_PROPERTY + "' being set to false");
 			Restarter.disable();
 		}
 	}
