--- conflicted
+++ resolved
@@ -248,10 +248,6 @@
 	}
 
 	private void reportConfigurationErrorsIfNecessary(LoggerContext loggerContext) {
-<<<<<<< HEAD
-		List<Status> statuses = loggerContext.getStatusManager().getCopyOfStatusList();
-=======
->>>>>>> 694ff4f8
 		StringBuilder errors = new StringBuilder();
 		List<Throwable> suppressedExceptions = new ArrayList<>();
 		for (Status status : loggerContext.getStatusManager().getCopyOfStatusList()) {
@@ -264,6 +260,9 @@
 			}
 		}
 		if (errors.length() == 0) {
+			if (!StatusUtil.contextHasStatusListener(loggerContext)) {
+				StatusPrinter.printInCaseOfErrorsOrWarnings(loggerContext);
+			}
 			return;
 		}
 		IllegalStateException ex = new IllegalStateException(
@@ -271,13 +270,7 @@
 		for (Throwable suppressedException : suppressedExceptions) {
 			ex.addSuppressed(suppressedException);
 		}
-<<<<<<< HEAD
-		if (!StatusUtil.contextHasStatusListener(loggerContext)) {
-			StatusPrinter.printInCaseOfErrorsOrWarnings(loggerContext);
-		}
-=======
 		throw ex;
->>>>>>> 694ff4f8
 	}
 
 	private void configureByResourceUrl(LoggingInitializationContext initializationContext, LoggerContext loggerContext,
