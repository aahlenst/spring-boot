--- conflicted
+++ resolved
@@ -1765,14 +1765,7 @@
 			]
 		}
 	}
-<<<<<<< HEAD
-	library("Spring RESTDocs", "2.0.7.BUILD-SNAPSHOT") {
-		prohibit("[3.0.0-M1,)") {
-			because "it uses Spring Framework 6"
-		}
-=======
 	library("Spring RESTDocs", "2.0.7.RELEASE") {
->>>>>>> a23c7df2
 		group("org.springframework.restdocs") {
 			modules = [
 				"spring-restdocs-asciidoctor",
