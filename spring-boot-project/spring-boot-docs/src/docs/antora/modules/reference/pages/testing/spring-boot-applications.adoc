--- conflicted
+++ resolved
@@ -247,44 +247,9 @@
 For example, you may have a facade over some remote service that is unavailable during development.
 Mocking can also be useful when you want to simulate failures that might be hard to trigger in a real environment.
 
-<<<<<<< HEAD
 Spring Framework includes a `@MockitoBean` annotation that can be used to define a Mockito mock for a bean inside your `ApplicationContext`.
 Additionally, `@MockitoSpyBean` can be used to define a Mockito spy.
 Learn more about these features in the {url-spring-framework-docs}/testing/annotations/integration-spring/annotation-mockitobean.html[Spring Framework documentation].
-=======
-Spring Boot includes a `@MockBean` annotation that can be used to define a Mockito mock for a bean inside your `ApplicationContext`.
-You can use the annotation to add new beans or replace a single existing bean definition.
-The annotation can be used directly on test classes, on fields within your test, or on `@Configuration` classes and fields.
-When used on a field, the instance of the created mock is also injected.
-Mock beans are automatically reset after each test method.
-
-[NOTE]
-====
-If your test uses one of Spring Boot's test annotations (such as `@SpringBootTest`), this feature is automatically enabled.
-To use this feature with a different arrangement, listeners must be explicitly added, as shown in the following example:
-
-include-code::listener/MyTests[]
-====
-
-The following example replaces an existing `RemoteService` bean with a mock implementation:
-
-include-code::bean/MyTests[]
-
-NOTE: `@MockBean` cannot be used to mock the behavior of a bean that is exercised during application context refresh.
-By the time the test is executed, the application context refresh has completed and it is too late to configure the mocked behavior.
-We recommend using a `@Bean` method to create and configure the mock in this situation.
-
-Additionally, you can use `@SpyBean` to wrap any existing bean with a Mockito `spy`.
-See the javadoc:org.springframework.boot.test.mock.mockito.SpyBean[] API documentation for full details.
-
-NOTE: While Spring's test framework caches application contexts between tests and reuses a context for tests sharing the same configuration, the use of `@MockBean` or `@SpyBean` influences the cache key, which will most likely increase the number of contexts.
-
-TIP: If you are using `@SpyBean` to spy on a bean with `@Cacheable` methods that refer to parameters by name, your application must be compiled with `-parameters`.
-This ensures that the parameter names are available to the caching infrastructure once the bean has been spied upon.
-
-TIP: When you are using `@SpyBean` to spy on a bean that is proxied by Spring, you may need to remove Spring's proxy in some situations, for example when setting expectations using `given` or `when`.
-Use `AopTestUtils.getTargetObject(yourProxiedSpy)` to do so.
->>>>>>> 2199a313
 
 
 
