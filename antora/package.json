{
  "scripts": {
    "antora": "node npm/antora.js",
    "postinstall": "patch-package"
  },
  "dependencies": {
    "@antora/cli": "3.2.0-alpha.4",
    "@antora/site-generator": "3.2.0-alpha.4",
    "@antora/atlas-extension": "1.0.0-alpha.2",
    "@springio/antora-extensions": "1.11.1",
    "@springio/antora-xref-extension": "1.0.0-alpha.4",
    "@springio/antora-zip-contents-collector-extension": "1.0.0-alpha.8",
    "@asciidoctor/tabs": "1.0.0-beta.6",
<<<<<<< HEAD
    "@springio/asciidoctor-extensions": "1.0.0-alpha.11",
    "patch-package": "^8.0.0"
=======
    "@springio/asciidoctor-extensions": "1.0.0-alpha.14"
>>>>>>> 7d11914a
  },
  "config": {
    "ui-bundle-url": "https://github.com/spring-io/antora-ui-spring/releases/download/v0.4.17/ui-bundle.zip"
  }
}<|MERGE_RESOLUTION|>--- conflicted
+++ resolved
@@ -11,12 +11,8 @@
     "@springio/antora-xref-extension": "1.0.0-alpha.4",
     "@springio/antora-zip-contents-collector-extension": "1.0.0-alpha.8",
     "@asciidoctor/tabs": "1.0.0-beta.6",
-<<<<<<< HEAD
-    "@springio/asciidoctor-extensions": "1.0.0-alpha.11",
+    "@springio/asciidoctor-extensions": "1.0.0-alpha.14",
     "patch-package": "^8.0.0"
-=======
-    "@springio/asciidoctor-extensions": "1.0.0-alpha.14"
->>>>>>> 7d11914a
   },
   "config": {
     "ui-bundle-url": "https://github.com/spring-io/antora-ui-spring/releases/download/v0.4.17/ui-bundle.zip"
